--- conflicted
+++ resolved
@@ -1,4 +1,13 @@
-<<<<<<< HEAD
+# Changelog for Cldr Calendars v1.13.0
+
+This is the changelog for Cldr Calendars v1.13.0 released on April 8th, 2021.  For older changelogs please consult the release tag on [GitHub](https://github.com/elixir-cldr/cldr_calendars/tags)
+
+### Enhancements
+
+* Fix creating durations from two `Time`s.
+
+* Add support for [CLDR 39](http://cldr.unicode.org/index/downloads/cldr-39) data release
+
 # Changelog for Cldr Calendars v1.12.1
 
 This is the changelog for Cldr Calendars v1.12.1 released on April 7th, 2021.  For older changelogs please consult the release tag on [GitHub](https://github.com/elixir-cldr/cldr_calendars/tags)
@@ -6,23 +15,6 @@
 ### Bug Fixes
 
 * Fix a bug that prevented durations being created from times (as apposed to dates and datetimes)
-=======
-# Changelog for Cldr Calendars v1.13.0-rc.1
-
-This is the changelog for Cldr Calendars v1.13.0-rc.1 released on April 7th, 2021.  For older changelogs please consult the release tag on [GitHub](https://github.com/elixir-cldr/cldr_calendars/tags)
-
-### Enhancements
-
-* Fix creating durations from two `Time`s.
-
-# Changelog for Cldr Calendars v1.13.0-rc.0
-
-This is the changelog for Cldr Calendars v1.13.0-rc.0 released on March 19th, 2021.  For older changelogs please consult the release tag on [GitHub](https://github.com/elixir-cldr/cldr_calendars/tags)
-
-### Enhancements
-
-* Add support for [CLDR 39](http://cldr.unicode.org/index/downloads/cldr-39)
->>>>>>> 80432bab
 
 # Changelog for Cldr Calendars v1.12.0
 
