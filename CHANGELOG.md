--- conflicted
+++ resolved
@@ -1,7 +1,6 @@
-# Changelog for Cldr Calendars v0.6.0
+# Changelog for Cldr Calendars v0.7.0
 
-<<<<<<< HEAD
-This is the changelog for Cldr v0.6.0 released on June 1st, 2019.  For older changelogs please consult the release tag on [GitHub](https://github.com/kipcole9/cldr_calendars/tags)
+This is the changelog for Cldr v0.7.0 released on June 1st, 2019.  For older changelogs please consult the release tag on [GitHub](https://github.com/kipcole9/cldr_calendars/tags)
 
 ### Breaking Changes
 
@@ -12,13 +11,14 @@
 * Adds `Cldr.Calendar.Interval.compare/2` to compare two intervals (date ranges) using [Allen's Interval Algebra]((https://en.wikipedia.org/wiki/Allen%27s_interval_algebra) definitions.
 
 * Defaults the calendar to `Cldr.Calendar.Gregorian` for `Cldr.Calendar.year/2`, `Cldr.Calendar.quarter/3`, `Cldr.Calendar.month/3`, `Cldr.Calendar.week/3` and `Cldr.Calendar.day/3`
-=======
+
+# Changelog for Cldr Calendars v0.6.0
+
 This is the changelog for Cldr v0.6.0 released on April 28th, 2019.  For older changelogs please consult the release tag on [GitHub](https://github.com/kipcole9/cldr_calendars/tags)
 
 ### Enhancements
 
 * Remove the need for [nimble_csv](https://hex.pm/nimble_csv) as a dependency
->>>>>>> f3fc8081
 
 # Changelog for Cldr Calendars v0.5.0
 
