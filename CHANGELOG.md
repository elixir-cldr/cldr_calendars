# Changelog

**Note that `ex_cldr_calendars` version 1.24.0 and later are supported on Elixir 1.12 and later only.**

## Cldr.Calendars v1.24.1

<<<<<<< HEAD
This is the changelog for Cldr Calendars v1.24.1 released on June 22nd, 2024.  For older changelogs please consult the release tag on [GitHub](https://github.com/elixir-cldr/cldr_calendars/tags)

### Bug Fixes

* Fix runtime warning about map.field notation without parens when calling a function on Elixir 1.17.
=======
This is the changelog for Cldr Calendars v1.24.1 released on June 21st, 2024.  For older changelogs please consult the release tag on [GitHub](https://github.com/elixir-cldr/cldr_calendars/tags)

### Bug Fixes

* Compile on Elixir releases < 1.17. Some code in `Cldr.Calendar` depends on the new `t:Duration.t/0` struct which is only available on Elixir 1.17 or later. Elixir 1.16 is now added to the CI test matrix to ensure no future regression. Thanks to @WernerBuchert for the report. Closes #21.
>>>>>>> 529f0698

## Cldr.Calendars v1.24.0

This is the changelog for Cldr Calendars v1.24.0 released on June 21st, 2024.  For older changelogs please consult the release tag on [GitHub](https://github.com/elixir-cldr/cldr_calendars/tags)

### Bug Fixes

* Fix compiler warnings for Elixir 1.17.

### Enhancements

* Adds new calendar callbacks `Calendar.shift_date/4`, `Calendar.shift_time/5` and `Calendar.shift_naive_datetime/8` supported in Elixir 1.17.

## Cldr.Calendars v1.23.1

This is the changelog for Cldr Calendars v1.23.1 released on March 1st, 2024.  For older changelogs please consult the release tag on [GitHub](https://github.com/elixir-cldr/cldr_calendars/tags)

### Bug Fixes

* `Cldr.Calendar.plus/4` consistently applies a default for the `:coerce` option to `Cldr.Calendar.plus/4` and `Cldr.Calendar.minus/4`. The default is `true`. Previously the default for plus/minus months was `true` but the default for years was `false`. Thanks to @linusdm for raising the issue.

* Fix specs for `Cldr.Calendar.localize/{1..3}`. Thanks to @alappe for raising the issue. Closes #15.

## Cldr.Calendars v1.23.0

This is the changelog for Cldr Calendars v1.23.0 released on December 16th, 2023.  For older changelogs please consult the release tag on [GitHub](https://github.com/elixir-cldr/cldr_calendars/tags)

**Note that `ex_cldr_calendars` version 1.21.1 and later are supported on Elixir 1.11 and later only.**

### Breaking Change

* `Cldr.Calendar.weeks_in_year/1` now returns a tuple of the form `{weeks_in_year, days_in_last_week}` instead of an integer value. In particular for Gregorian based calendars, the value of `weeks_in_year` will be 53 and the value of `days_last_week` will be either `1` or `2` depending on whether it is a leap year or not.

### Enhancements

* Adds `:week` and `:day` to the options for `<calendar>.plus/5`. These are in addition to the already existing `:year`, `:quarter` and `:month` options. This addition is primarily to support [tempo](https://github.com/kipcole9/tempo). This enhancement has no affect on the public API in the `Cldr.Calendar` module. The bump in minor release number is to allow for `tempo` to target the appropriate version in a semver compatible manner.

* Adds `Cldr.Calendar.ISO` which is a month-based calendar with weeks that start on Monday and the first week must have at least 4 days of the current year in it. This aligns to the ISO8601 standard and is the month-based counterpart to the week-based `Cldr.Calendar.ISOWeek` calendar already included in `ex_cldr_calendars`.

## Cldr.Calendars v1.22.1

This is the changelog for Cldr Calendars v1.22.1 released on July 4th 2023.  For older changelogs please consult the release tag on [GitHub](https://github.com/elixir-cldr/cldr_calendars/tags)

**Note that `ex_cldr_calendars` version 1.21.1 and later are supported on Elixir 1.11 and later only.**

### Bug Fixes

* Compatibility with the `Calendar` behaviour changes in Elixir 1.15.

## Cldr.Calendars v1.22.0

This is the changelog for Cldr Calendars v1.22.0 released on April 28th 2023.  For older changelogs please consult the release tag on [GitHub](https://github.com/elixir-cldr/cldr_calendars/tags)

**Note that `ex_cldr_calendars` version 1.21.1 and later are supported on Elixir 1.11 and later only.**

### Bug Fixes

* Fixes localization of leap months which are used in lunisolar calendars.

### Enhancements

* Updates to [ex_cldr version 2.37.0](https://hex.pm/packages/ex_cldr/2.37.0) which includes data from [CLDR release 43](https://cldr.unicode.org/index/downloads/cldr-43)

* Supports configuring the `:cldr_calendar_name` for a calendar that is defined with the `Cldr.Calendar.Base.{Month, Week}` macros. The options can be `:gregorian` (the default) or `:japanese`. This change supports the new `ex_cldr_calendars_japanese` library.

## Cldr Calendars v1.21.0

This is the changelog for Cldr Calendars v1.21.0 released on October 24th, 2022.  For older changelogs please consult the release tag on [GitHub](https://github.com/elixir-cldr/cldr_calendars/tags)

### Enhancements

* Adds modified Julian days conversions. Thanks to @polvalente for the PR. Closes #14.

## Cldr Calendars v1.20.0

This is the changelog for Cldr Calendars v1.20.0 released on September 21st, 2022.  For older changelogs please consult the release tag on [GitHub](https://github.com/elixir-cldr/cldr_calendars/tags)

### Enhancements

* Doctests now reflect the new expression based inspection outputs in Elixir 1.14 for `t:Date.Range.t()`

* Improve the documentation for periods. Thanks to @alappe for the pull requests.

* Add `Cldr.Calendar.date_from_list/2` that takes a keyword list of time units and returns a `t:Date.t/0`

* Add `Cldr.Calendar.date_from_day_of_year/3` that returns a `t:Date.t/0` for the ordinal day of the year.

## Cldr Calendars v1.19.0

This is the changelog for Cldr Calendars v1.19.0 released on June 9th, 2022.  For older changelogs please consult the release tag on [GitHub](https://github.com/elixir-cldr/cldr_calendars/tags)

### Enhancements

* Adds `Cldr.Calendar.localize/{1,2}` that converts a date into the calendar associated with the provided locale.

## Cldr Calendars v1.18.1

This is the changelog for Cldr Calendars v1.18.1 released on June 5th, 2022.  For older changelogs please consult the release tag on [GitHub](https://github.com/elixir-cldr/cldr_calendars/tags)

### Bug Fixes

* `MyApp.Cldr.Calendar.calendar_from_locale/1` was added to the backend compiler module, not the backend module itself and therefore was not visible.

## Cldr Calendars v1.18.0

This is the changelog for Cldr Calendars v1.18.0 released on February 21st, 2022.  For older changelogs please consult the release tag on [GitHub](https://github.com/elixir-cldr/cldr_calendars/tags)

### Enhancements

* Updates to [ex_cldr version 2.26.0](https://hex.pm/packages/ex_cldr/2.26.0) and [ex_cldr_numbers version 2.25.0](https://hex.pm/packages/ex_cldr_numbers/2.25.0) which use atoms for locale names and rbnf locale names. This is consistent with other elements of `t:Cldr.LanguageTag` where atoms are used when the cardinality of the data is fixed and relatively small and strings where the data is free format.

## Cldr Calendars v1.17.3

This is the changelog for Cldr Calendars v1.17.3 released on January 31st, 2021.  For older changelogs please consult the release tag on [GitHub](https://github.com/elixir-cldr/cldr_calendars/tags)

### Bug Fixes

* Fix `Kday.nth_kday/3` for when the `kday` is the same as the day of the week of the date.

## Cldr Calendars v1.17.2

This is the changelog for Cldr Calendars v1.17.2 released on December 26th, 2021.  For older changelogs please consult the release tag on [GitHub](https://github.com/elixir-cldr/cldr_calendars/tags)

### Bug Fixes

* Fixes `Cldr.Calendar.FiscalYear.calendar_for/2`. Thanks for @DaTrader for the report. Closes #10.

* Use `Cldr.Calendar.date_to_iso_days/1` in preference to `Date.to_gregorian_days/1` since the latter is only available in Elixir 1.11 and later. Thanks to @DaTrader for the report. Closes #11.

## Cldr Calendars v1.17.1

This is the changelog for Cldr Calendars v1.17.1 released on November 1st, 2021.  For older changelogs please consult the release tag on [GitHub](https://github.com/elixir-cldr/cldr_calendars/tags)

### Bug Fixes

* Ensure compatibility with Elixir 1.13 by marking the implementations of `Calendar.year_of_era/1` as `@impl true` only on releases earlier than Elixir 1.13. In Elixir 1.13 the callback is `Calendar.year_of_era/3`.

## Cldr Calendars v1.17.0

This is the changelog for Cldr Calendars v1.17.0 released on October 27th, 2021.  For older changelogs please consult the release tag on [GitHub](https://github.com/elixir-cldr/cldr_calendars/tags)

### Enhancements

* Updates to support [CLDR release 40](https://cldr.unicode.org/index/downloads/cldr-40) via [ex_cldr version 2.24](https://hex.pm/packages/ex_cldr/2.24.0)

* Add support for Chinese, Japanese and Korean [lunisolar calendars](https://github/elixir-cldr/cldr_calendars_lunisolar).

* Adds `Cldr.Calendar.year_of_era/1` that supports eras that might change at any time during a calendar year. This is primarily applicable to the Japanese calendar.

* Add `Cldr.Calendar.Behaviour` that can be `use`d to factor out a lot of calendar boilerplate for many (but not all) calendar types.

* Add `year_of_era/3` as a callback in the `Cldr.Calendar` behaviour. This is required because at least one calendar (the Japanese) can change era on any day of the year.

### Bug Fixes

* Fix `day_of_week/{3, 4}` to be compatible with Elixir 1.12 and also earlier versions - and ensure dialyzer passes on consuming applications.

### Deprecations

* Don't call deprecated `Cldr.Config.known_locale_names/1`, call `Cldr.Locale.Loader.known_locale_names/1` instead.

## Cldr Calendars v1.17.0-rc.3

This is the changelog for Cldr Calendars v1.17.0-rc.3 released on October 25th, 2021.  For older changelogs please consult the release tag on [GitHub](https://github.com/elixir-cldr/cldr_calendars/tags)

### Deprecations

* Don't call deprecated `Cldr.Config.known_locale_names/1`, call `Cldr.Locale.Loader.known_locale_names/1` instead.

## Cldr Calendars v1.17.0-rc.2

This is the changelog for Cldr Calendars v1.17.0-rc.2 released on October 25th, 2021.  For older changelogs please consult the release tag on [GitHub](https://github.com/elixir-cldr/cldr_calendars/tags)

### Bug Fixes

* Fix `day_of_week/{3, 4}` to be compatible with Elixir 1.12 and also earlier versions - and ensure dialyzer passes on consuming applications.

## Cldr Calendars v1.17.0-rc.1

This is the changelog for Cldr Calendars v1.17.0-rc.1 released on October 25th, 2021.  For older changelogs please consult the release tag on [GitHub](https://github.com/elixir-cldr/cldr_calendars/tags)

### Deprecations

* Don't call deprecated `Cldr.Config.get_locale/2`, use `Cldr.Locale.Loader.get_config/2` instead.

## Cldr Calendars v1.17.0-rc.0

This is the changelog for Cldr Calendars v1.17.0-rc.0 released on October 3rd, 2021.  For older changelogs please consult the release tag on [GitHub](https://github.com/elixir-cldr/cldr_calendars/tags)

### Enhancements

* Add support for Chinese, Japanese and Korean [lunisolar calendars](https://hex.pm/packages/ex_cldr_calendars_lunisolar).

* Adds `Cldr.Calendar.year_of_era/1` that supports eras that might change at any time during a calendar year. This is primarily applicable to the Japanese calendar.

* Add `Cldr.Calendar.Behaviour` that can be `use`d to factor out a lot of calendar boilerplate for many (but not all) calendar types.

* Add `year_of_era/3` as a callback in the `Cldr.Calendar` behaviour. This is required because at least one calendar (the Japanese) can change era on any day of the year.

## Cldr Calendars v1.16.0

This is the changelog for Cldr Calendars v1.16.0 released on August 27th, 2021.  For older changelogs please consult the release tag on [GitHub](https://github.com/elixir-cldr/cldr_calendars/tags)

**This release requires a minimum of Elixir 1.10 in line with supporting the current release and the two previous releases. Therefore Elixir 1.10, 1.11 and 1.12 are supported.**

### Bug Fixes

* Do not require `ex_cldr_numbers` as a dependency.

## Cldr Calendars v1.15.3

This is the changelog for Cldr Calendars v1.15.3 released on August 22nd, 2021.  For older changelogs please consult the release tag on [GitHub](https://github.com/elixir-cldr/cldr_calendars/tags)

### Bug Fixes

* Fixes a case when `Cldr.Calendar.Kday.kday_after/1` would return the same date, not the subsequent one.

## Cldr Calendars v1.15.2

This is the changelog for Cldr Calendars v1.15.2 released on August 20th, 2021.  For older changelogs please consult the release tag on [GitHub](https://github.com/elixir-cldr/cldr_calendars/tags)

### Bug Fixes

* Fix doc errors. Thanks to @maennchen for the report. Doc errors in other `ex_cldr` packages are also updated.

## Cldr Calendars v1.15.1

This is the changelog for Cldr Calendars v1.15.1 released on August 8th, 2021.  For older changelogs please consult the release tag on [GitHub](https://github.com/elixir-cldr/cldr_calendars/tags)

### Bug Fixes

* Add `Code.ensure_loaded?(Date)` when checking for whether we need to implement `Date.day_of_week/3` or `Date.day_of_week/4` since this changed from earlier Elixir versions.

## Cldr Calendars v1.15.0

This is the changelog for Cldr Calendars v1.15.0 released on July 1st, 2021.  For older changelogs please consult the release tag on [GitHub](https://github.com/elixir-cldr/cldr_calendars/tags)

### Enhancements

* Updated to [ex_cldr version 2.23.0](https://hex.pm/packages/ex_cldr/2.23.0) which has some changes to the valid territories list requiring a change in some tests. This normally wouldn't require a minor version change but doing so makes it easier to target this library as a dependency.

## Cldr Calendars v1.14.1

This is the changelog for Cldr Calendars v1.14.1 released on May 17th, 2021.  For older changelogs please consult the release tag on [GitHub](https://github.com/elixir-cldr/cldr_calendars/tags)

### Bug Fixes

* Fix `@impl` warnings on Elixir 1.12

## Cldr Calendars v1.14.0

This is the changelog for Cldr Calendars v1.14.0 released on April 13th, 2021.  For older changelogs please consult the release tag on [GitHub](https://github.com/elixir-cldr/cldr_calendars/tags)

### Enhancements

* Support creating time-base durations that are negative in direction. Date and DateTime durations must still be positive durations. For example:
```elixir
# Create a time-based duration that is negative in direction
iex> {:ok, duration} = Cldr.Calendar.Duration.new ~T[10:00:00.0], ~T[09:00:00.0]
{:ok,
 %Cldr.Calendar.Duration{
   day: 0,
   hour: -1,
   microsecond: 0,
   minute: 0,
   month: 0,
   second: 0,
   year: 0
 }}
```

## Cldr Calendars v1.13.0

This is the changelog for Cldr Calendars v1.13.0 released on April 8th, 2021.  For older changelogs please consult the release tag on [GitHub](https://github.com/elixir-cldr/cldr_calendars/tags)

### Enhancements

* Fix creating durations from two `Time`s.

* Add support for [CLDR 39](http://cldr.unicode.org/index/downloads/cldr-39) data release

## Cldr Calendars v1.12.1

This is the changelog for Cldr Calendars v1.12.1 released on April 7th, 2021.  For older changelogs please consult the release tag on [GitHub](https://github.com/elixir-cldr/cldr_calendars/tags)

### Bug Fixes

* Fix a bug that prevented durations being created from times (as apposed to dates and datetimes)

## Cldr Calendars v1.12.0

This is the changelog for Cldr Calendars v1.12.0 released on November 8th, 2020.  For older changelogs please consult the release tag on [GitHub](https://github.com/elixir-cldr/cldr_calendars/tags)

### Enhancements

* Rename `Cldr.Calendar.Preference.calendar_for_locale/1` to `Cldr.Calendar.Preference.calendar_from_locale/1`

* Rename `Cldr.Calendar.Preference.calendar_for_territory/1` to `Cldr.Calendar.Preference.calendar_from_territory/1`

* Add `Cldr.Calendar.calendar_from_territory/1`

* Add `Cldr.Calendar.calendar_from_locale/1,2`

## Cldr Calendars v1.11.0

This is the changelog for Cldr Calendars v1.11.0 released on November 1st, 2020.  For older changelogs please consult the release tag on [GitHub](https://github.com/elixir-cldr/cldr_calendars/tags)

### Enhancements

* Add support for [CLDR 38](http://cldr.unicode.org/index/downloads/cldr-38)

## Cldr Calendars v1.10.1

This is the changelog for Cldr Calendars v1.10.1 released on September 26th, 2020.  For older changelogs please consult the release tag on [GitHub](https://github.com/elixir-cldr/cldr_calendars/tags)

### Bug Fixes

* Add a shim for `default_backend/0` that delegates to `Cldr.default_backend/0` or `Cldr.default_backend!/0` depending on `ex_cldr` release. Releases from `2.18.0` use `Cldr.default_backend!/0`.

## Cldr Calendars v1.10.0

This is the changelog for Cldr Calendars v1.10.0 released on August 29th, 2020.  For older changelogs please consult the release tag on [GitHub](https://github.com/elixir-cldr/cldr_calendars/tags)

### Enhancements

* Supports upcoming Elixir 1.11.0.  The `Calendar` callback for `day_of_week/3` has been changed to `day_of_week/4` to allow for a different start day of week.  Since `Cldr Calendars` already supports defining calendars with different start days of the week (ie other than Monday), the implementation only supports the `:default` parameter. Thanks to @lostkobrakai for the report. Closes `Cldr Dates Times` issue #17.

## Cldr Calendars v1.9.0

This is the changelog for Cldr Calendars v1.9.0 released on June 7th, 2020.  For older changelogs please consult the release tag on [GitHub](https://github.com/elixir-cldr/cldr_calendars/tags)

### Enhancements

* Add `Cldr.Calendar.plus/{3,4}` that allows adding a `Cldr.Calendar.Duration` to a `Calendar.date`. Support for adding durations to `datetime`s is not yet available.

* Add support for `datetimes` to `Cldr.Calendar.Duration.new/2`

* Add support for `Date.Range.t` and `CalendarInterval.t` to `Cldr.Calendar.Duration.new/1`

### Bug Fixes

* More complete test coverage on durations with some additional corner case fixes

## Cldr Calendars v1.8.1

This is the changelog for Cldr Calendars v1.8.1 released on June 4th, 2020.  For older changelogs please consult the release tag on [GitHub](https://github.com/elixir-cldr/cldr_calendars/tags)

### Bug Fixes

* Fix duration calculation when the year and month are the same and the day of the last date is greater than the day of the first date

## Cldr Calendars v1.8.0

This is the changelog for Cldr Calendars v1.8.0 released on May 4th, 2020.  For older changelogs please consult the release tag on [GitHub](https://github.com/elixir-cldr/cldr_calendars/tags)

### Breaking Change (that you might notice but probably won't)

* The `min_days_in_first_week` for the calendar `Cldr.Calendar.Gregorian` is changed to be `1` rather than the previous value of `4`. This only affects week-related processing for the calendar. The reason for the change is that the majority of territories have a preference for `1` for `min_days_in_first_week` so `Cldr.Calendar.Gregorian` more closely aligns to majority expectations.

### Breaking changes (that you shouldn't notice)

* The return result from `Cldr.Calendar.new/3` may return `{:module_already_exists, module}`. It previously returned `{:already_exists, module}`

### Bug Fixes

* Use `backend.get_locale/0` instead of `Cldr.get_locale/0` for all options

* Ensure that the default values for a locale's `min_days` and `first_day_of_week` are correctly applied in `Cldr.Calendar.new/3`. Any values passed as options take precedence over those defined for a locale.

### Enhancements

* Add `Cldr.Calendar.calendar_for_locale/2` which will create (or return) a gregorian-based calendar configured for the supplied locale. This typically means applying the correct values for `min_days` and `first_day_of_week`. For now all calendars created in this way are Gregorian monthly calendars.

* Add `Cldr.Calendar.Preference.calendar_for_locale/1` which returns the appropriate calendar for a locale based upon locale preferences and configured calendars. Unlike `Cldr.Calendar.calendar_for_locale/2`, this function may return non-Gregorian calendars. For example, for the locale `fa-IR` it will return `Cldr.Calendar.Persian` (if [ex_cldr_calendars_persian](https://hex.pm/packages/ex_cldr_calendars_persian) is configured) because that is the locale preference.

* Add `Cldr.Calendar.Preference.calendar_for_territory/1` provides the same result as `Cldr.Calendar.Preference.calendar_for_locale/2` except that argument is a territory code.

* Add `Cldr.Calendar.Preference.preferences_for_territory/1`

* Add `Cldr.Calendar.validate_calendar/1` which returns `{:ok, calendar}` if the argument is a `Cldr.Calendar` calendar module or `{:error, {exception, reason}}` if not.

## Cldr Calendars v1.7.1

This is the changelog for Cldr Calendars v1.7.1 released on January 26th, 2020.  For older changelogs please consult the release tag on [GitHub](https://github.com/elixir-cldr/cldr_calendars/tags)

### Bug Fixes

* Fix doc link in `MyApp.Cldr.Calendar.strftime_options!/2`

## Cldr Calendars v1.7.0

This is the changelog for Cldr Calendars v1.7.0 released on January 2nd, 2020.  For older changelogs please consult the release tag on [GitHub](https://github.com/elixir-cldr/cldr_calendars/tags)

### Enhancements

* Remove call to deprecated `Code.ensure_compiled?/1` in Elixir 1.10

## Cldr Calendars v1.6.0

This is the changelog for Cldr Calendars v1.6.0 released on December 9th, 2019.  For older changelogs please consult the release tag on [GitHub](https://github.com/elixir-cldr/cldr_calendars/tags)

### Enhancements

* Adds support for localizing Persian, Coptic and Ethiopic calendar localization. These calendars are published separately but they rely upon localization support from this package.

## Cldr Calendars v1.5.1

This is the changelog for Cldr Calendars v1.5.1 released on November 10th, 2019.  For older changelogs please consult the release tag on [GitHub](https://github.com/elixir-cldr/cldr_calendars/tags)

### Bug Fixes

* Fix `Cldr.Calendar.next/3` and `Cldr.Calendar.previous/3` for months with week-based calendars. Thanks to @bglusman for the report. Closes #3. Note that the use of the `:coerce` option is recommended in most cases.

## Cldr Calendars v1.5.0

This is the changelog for Cldr Calendars v1.5.0 released on November 3rd, 2019.  For older changelogs please consult the release tag on [GitHub](https://github.com/elixir-cldr/cldr_calendars/tags)

### Enhancements

* Adds `MyApp.Cldr.Calendar.strftime_options!/2` to return a keyword list of options that can be applied to `NimbleStrftime.format/3`

## Cldr Calendars v1.4.0

This is the changelog for Cldr Calendars v1.4.0 released on September 14th, 2019.  For older changelogs please consult the release tag on [GitHub](https://github.com/elixir-cldr/cldr_calendars/tags)

### Enhancements

* Adjusts `<calendar>.add/3` to `<calendar>.add/5` so that it takes individual date and time elements and not formal structs.  This is consistent with other calendar behaviours.

## Cldr Calendars v1.3.0

This is the changelog for Cldr Calendars v1.3.0 released on September 1st, 2019.  For older changelogs please consult the release tag on [GitHub](https://github.com/elixir-cldr/cldr_calendars/tags)

### Enhancements

Adds `<calendar>.add/3` to add `:quarter` or `:week` to a naive datetime. This adds to the existing support for `:year` and `:month`.

## Cldr Calendars v1.2.0

This is the changelog for Cldr Calendars v1.2.0 released on August 31st, 2019.  For older changelogs please consult the release tag on [GitHub](https://github.com/elixir-cldr/cldr_calendars/tags)

### Enhancements

* Adds `Cldr.Calendar.Duration` to create a duration struct defining the difference between two dates, times or date_times as a calendar difference in years, months, days, hours, minutes, seconds and microseconds. See `Cldr.Calendar.Duration.new/2` and `Cldr.Calendar.Duration.to_string/1`.

* Changes `sigil_d/2` from a function to a macro so that dates are created at compile time

## Cldr Calendars v1.1.0

This is the changelog for Cldr Calendars v1.1.0 released on August 30th, 2019.  For older changelogs please consult the release tag on [GitHub](https://github.com/elixir-cldr/cldr_calendars/tags)

### Enhancements

* Adds `<calendar>.add/3` to add `:year` or `:month` to a naive datetime.  This function supports the library [calendar_interval](https://hex.pm/packages/calendar_interval) allowing intervals to be used with `ex_cldr_calendars`[https://hex.pm/packages/ex_cldr_calendars]. The mid-term objective is to add `add/3` to the `Calendar` behaviour and thereby also simplify the interface to `CalendarInterval`.

* Changes the output of `to_string/1` to consistently use the full name of the calendar module, not an appreviated name.

## Cldr Calendars v1.0.0

This is the changelog for Cldr Calendars v1.0.0 released on June 16th, 2019.  For older changelogs please consult the release tag on [GitHub](https://github.com/elixir-cldr/cldr_calendars/tags)

### Breaking changes

* The format produced by inspecting a Date (or DateTime or NaiveDateTime) has changed. The parsing of dates in `sigil_d` (the `~d` sigil) has also changed in order to facilitate roundtrip conversions. Previously a date would inspect as (using the NRF calendar) `~d[2019-W01-1]NRF`. It now inspects as `~d[2019-W01-1 NRF]`.  The same approach is used for all calendars.  See the examples in `Cldr.Calendar.Sigils`. This change is applicable to Elixir 1.10 and later.

* The calendar configuration option `:min_days` has been renamed `:min_days_in_first_week`. The configuration option `:day` has been renamed to `:day_of_week` and the option `:month` has been renamed to `:month_of_year`. An exception will be raised if existing calendars are not updated.

* An exception will be raised if a calendar is configured with an unknown option.

### Enhancements

* Implements `inspect_date/4`, `inspect_datetime/11`, `inspect_naive_datetime/8` and `inspect_time/5` for all `Cldr.Calendar` calendars.  This implementation supports the revised `Inspect` protocol implementation for `Date`, `Time`, `DateTime` and `NaiveDateTime` structs.  The purpose of that change is to allow customer calendars to be inspected. This change is applicable to Elixir 1.10 and later.

* Adds `Cldr.Calendar.week_of_month/1` and `Cldr.Calendar` callback `week_of_month/4` to return the week of a month. The weeks are calculated on the basis of the calendar configuration. As a result, the week of the month, like the week of the year, may be in a different Gregorian year and month compared to the specified date.

* Adds `Cldr.Calendar.weeks_in_year/1` to return the number of weeks in a year.

* Adds a calendar configuration where weeks start on the first day of the year. This configuration is valid only for `:month` based calendars.  The configuration option `day: :first` triggers this behaviour. This configuration can result in the last week of the year being less than 7 days.

* Adds `Cldr.Calendar.inspect/2` that can be used as an `:inspect_fun` option in `Inspect.Opts` for Elixir version 1.9.  It will not be required for Elixir 1.10 and later since [this commit](https://github.com/elixir-lang/elixir/commit/23a68035be96717ca5f8fd20355bdb7bc5ed38f8) introduces `inspect_*` callbacks for `Date`, `Time`, `DateTime` and `NaiveDateTime`. An `:inspect_fun` can be configured in `IEx` by:

```elixir
iex> IEx.configure(inspect: [inspect_fun: &Cldr.Calendar.inspect/2])
:ok
```

### Bug Fixes

* Ensure that `Cldr.Calendar` callbacks return a `Calendar.ISO` calendar if called with one (either as part of a date or as a separate argument).

* Ensure the return calendar types of a an Interval are `Calendar.ISO` is the date provided is `Calendar.ISO`

* Fix `Cldr.Calendar.plus/4` for `:months` when the month wraps into the previous year(s)

* Fix `sigil_d` to correctly parse ISO Week dates that have only a single digit day

## Cldr Calendars v0.9.0

This is the changelog for Cldr Calendars v0.9.0 released on June 9th, 2019.  For older changelogs please consult the release tag on [GitHub](https://github.com/elixir-cldr/cldr_calendars/tags)

### Breaking changes

* Depends on Elixir 1.8 and above since it requires recent `Calendar` functionality.

## Cldr Calendars v0.8.0

This is the changelog for Cldr v0.8.0 released on June 8th, 2019.  For older changelogs please consult the release tag on [GitHub](https://github.com/elixir-cldr/cldr_calendars/tags)

### Enhancements

* Adds option `:type` to `Cldr.Calendar.localize/3`. This determines the format type to be localized. The valid types are `:format` (the default) or `:stand_alone`.

* Add `Cldr.Calendar.day_periods/2` to support localization of the day periods of a time

* Add `Cldr.Calendar.default_calendar/0`. Returns `Cldr.Calendar.Gregorian`

* Add `Cldr.Calendar.default_cldr_calendar/0`. Returns `:gregorian`

## Cldr Calendars v0.7.0

This is the changelog for Cldr Calendars v0.7.0 released on June 1st, 2019.  For older changelogs please consult the release tag on [GitHub](https://github.com/elixir-cldr/cldr_calendars/tags)

### Breaking Changes

* Moved `year/1`, `quarter/1`, `month/1`, `week/1` and `day/1` to a new module `Cldr.Calendar.Interval`

### Enhancements

* Adds `Cldr.Calendar.Interval.compare/2` to compare two intervals (date ranges) using [Allen's Interval Algebra](https://en.wikipedia.org/wiki/Allen%27s_interval_algebra) taxonomy.

* Defaults the calendar to `Cldr.Calendar.Gregorian` for `Cldr.Calendar.Interval.year/2`, `Cldr.Calendar.Interval.quarter/3`, `Cldr.Calendar.Interval.month/3`, `Cldr.Calendar.Interval.week/3` and `Cldr.Calendar.Interval.day/3`

## Cldr Calendars v0.6.0

This is the changelog for Cldr Calendars v0.6.0 released on April 28th, 2019.  For older changelogs please consult the release tag on [GitHub](https://github.com/elixir-cldr/cldr_calendars/tags)

### Enhancements

* Remove the need for [nimble_csv](https://hex.pm/nimble_csv) as a dependency

## Cldr Calendars v0.5.0

This is the changelog for Cldr Calendars v0.5.0 released on April 21th, 2019.  For older changelogs please consult the release tag on [GitHub](https://github.com/elixir-cldr/cldr_calendars/tags)

### Breaking changes

* `Cldr.Calendar.localize/3` for `:days_of_week` now returns a list of 2-tuples that are of the format `{day_of_week, day_name}`.

### Enhancements

* Add `Cldr.Calendar.localize/6` which localises numbers as part of a date without parameter checking.  This is considered a private implementation for now.

## Cldr Calendars v0.4.1

This is the changelog for Cldr Calendars v0.4.1 released on April 19th, 2019.  For older changelogs please consult the release tag on [GitHub](https://github.com/elixir-cldr/cldr_calendars/tags)

### Bug Fixes

* Fix calculation of `days_in_month` for the last month in long year of a week-based calendar

## Cldr Calendars v0.4.0

This is the changelog for Cldr Calendars v0.4.0 released on April 19th, 2019.  For older changelogs please consult the release tag on [GitHub](https://github.com/elixir-cldr/cldr_calendars/tags)

### Enhancements

* Adds `Cldr.Calendar.interval_stream/3` which returns a stream function that when enumerated generates a list of dates with a specified precision of either `:years`, `:quarters`, `:months`, `:weeks` or `:days`. This function has the same arguments and generates the same results as `Cldr.Calendar.interval/3` except it generates the results lazily.

* Adds `:days_of_week` option to `Cldr.Calendar.localize/3` which returns a list of the localized names of the days of the week in calendar order.

* Adds `calendar_base/0` to identify whether the calendar is week or month based.

### Bug Fixes

* Fix `Cldr.Calendar.day_of_week/1` for week-based calendars

## Cldr Calendars v0.3.0

This is the changelog for Cldr Calendars v0.3.0 released on April 16th, 2019.  For older changelogs please consult the release tag on [GitHub](https://github.com/elixir-cldr/cldr_calendars/tags)

### Enhancements

* Adds `Cldr.Calendar.interval/3` which generates an enumerable list of dates with a specified precision of either `:years`, `:quarters`, `:months`, `:weeks` or `:days`.

### Examples:
```
iex> import Cldr.Calendar.Sigils
Cldr.Calendar.Sigils

iex> d = ~d[2019-01-31]
%Date{calendar: Cldr.Calendar.Gregorian, day: 31, month: 1, year: 2019}

iex> d2 = ~d[2019-05-31]
%Date{calendar: Cldr.Calendar.Gregorian, day: 31, month: 5, year: 2019}

iex> Cldr.Calendar.interval d, 3, :months
[
  %Date{calendar: Cldr.Calendar.Gregorian, day: 28, month: 2, year: 2019},
  %Date{calendar: Cldr.Calendar.Gregorian, day: 31, month: 3, year: 2019},
  %Date{calendar: Cldr.Calendar.Gregorian, day: 30, month: 4, year: 2019}
]

iex> Cldr.Calendar.interval d, d2, :months
[
  %Date{calendar: Cldr.Calendar.Gregorian, day: 31, month: 1, year: 2019},
  %Date{calendar: Cldr.Calendar.Gregorian, day: 28, month: 2, year: 2019},
  %Date{calendar: Cldr.Calendar.Gregorian, day: 31, month: 3, year: 2019},
  %Date{calendar: Cldr.Calendar.Gregorian, day: 30, month: 4, year: 2019},
  %Date{calendar: Cldr.Calendar.Gregorian, day: 31, month: 5, year: 2019}
]
```
## Cldr Calendars v0.2.0

This is the changelog for Cldr Calendars v0.2.0 released on April 14th, 2019.  For older changelogs please consult the release tag on [GitHub](https://github.com/elixir-cldr/cldr_calendars/tags)

### Breaking Changes

* All calendars now return `{year, month, day}` tuples from `date_from_iso_days/1`. Previously in some cases they returned a `Date.t`

* `first_day_of_year/1` and `last_day_of_year/1`, `first_gregorian_day_of_year/1` and `last_gregorian_day_of_year/1` now all return a `Date.t` or an error tuple.  Previously the returned result types were inconsistent.

* Remove `first_gregorian_day_of_year/1` and `last_gregorian_day_of_year/1` from `Cldr.Calendar` callbacks.

### Enhancements

* Adds `Cldr.Calendar.Julian` implementing the Julian calendar. This calendar does not implement `week/2`, `week_of_year/3` or `iso_week_of_year/3`.

### Bug Fixes

* Fixes calculating negative offsets for months in a week-based calendar.  Thanks to @bglusman. Closes #2.

## Cldr Calendars v0.1.0

This is the changelog for Cldr Calendars v0.1.0 released on April 5th, 2019.  For older changelogs please consult the release tag on [GitHub](https://github.com/elixir-cldr/cldr_calendars/tags)

### Enhancements

* Initial release.  See the README for a description of this project.<|MERGE_RESOLUTION|>--- conflicted
+++ resolved
@@ -2,21 +2,21 @@
 
 **Note that `ex_cldr_calendars` version 1.24.0 and later are supported on Elixir 1.12 and later only.**
 
+## Cldr.Calendars v1.24.2
+
+This is the changelog for Cldr Calendars v1.24.2 released on June 22nd, 2024.  For older changelogs please consult the release tag on [GitHub](https://github.com/elixir-cldr/cldr_calendars/tags)
+
+### Bug Fixes
+
+* Fix runtime warning about map.field notation without parens when calling a function on Elixir 1.17.
+
 ## Cldr.Calendars v1.24.1
 
-<<<<<<< HEAD
-This is the changelog for Cldr Calendars v1.24.1 released on June 22nd, 2024.  For older changelogs please consult the release tag on [GitHub](https://github.com/elixir-cldr/cldr_calendars/tags)
-
-### Bug Fixes
-
-* Fix runtime warning about map.field notation without parens when calling a function on Elixir 1.17.
-=======
 This is the changelog for Cldr Calendars v1.24.1 released on June 21st, 2024.  For older changelogs please consult the release tag on [GitHub](https://github.com/elixir-cldr/cldr_calendars/tags)
 
 ### Bug Fixes
 
 * Compile on Elixir releases < 1.17. Some code in `Cldr.Calendar` depends on the new `t:Duration.t/0` struct which is only available on Elixir 1.17 or later. Elixir 1.16 is now added to the CI test matrix to ensure no future regression. Thanks to @WernerBuchert for the report. Closes #21.
->>>>>>> 529f0698
 
 ## Cldr.Calendars v1.24.0
 
