defmodule Cldr.Calendar.MixProject do
  use Mix.Project

<<<<<<< HEAD
  @version "1.2.0"
=======
  @version "1.3.0"
>>>>>>> d3679783

  def project do
    [
      app: :ex_cldr_calendars,
      version: @version,
      elixir: "~> 1.8",
      deps: deps(),
      elixirc_paths: elixirc_paths(Mix.env()),
      name: "Cldr Calendars",
      source_url: "https://github.com/elixir-cldr/cldr_calendars",
      docs: docs(),
      build_embedded: Mix.env() == :prod,
      start_permanent: Mix.env() == :prod,
      deps: deps(),
      description: description(),
      package: package(),
      test_coverage: [tool: ExCoveralls],
      aliases: aliases(),
      elixirc_paths: elixirc_paths(Mix.env()),
      dialyzer: [
        ignore_warnings: ".dialyzer_ignore_warnings",
        plt_add_apps: ~w(inets jason mix ex_cldr_currencies ex_cldr_units ex_cldr_lists ex_cldr_numbers)a
      ],
      compilers: Mix.compilers()
    ]
  end

  defp description do
    """
    Localized month- and week-based calendars and calendar functions
    based upon CLDR data.
    """
  end

  def application do
    [
      extra_applications: [:logger]
    ]
  end

  defp package do
    [
      maintainers: ["Kip Cole"],
      licenses: ["Apache 2.0"],
      links: links(),
      files: [
        "lib",
        "config",
        "mix.exs",
        "README*",
        "CHANGELOG*",
        "LICENSE*",
        "priv/fiscal_years_by_territory.csv"
      ]
    ]
  end

  defp deps do
    [
      {:ex_cldr, "~> 2.8"},
      {:ex_cldr_units, "~> 2.0", optional: true},
      {:ex_cldr_lists, "~> 2.4", optional: true},
      {:jason, "~> 1.0"},
      {:ex_doc, "~> 0.18", only: [:release, :dev]},
      {:benchee, "~> 0.14", optional: true, only: [:dev, :test]},
      {:dialyxir, "~> 1.0.0-rc.4", only: [:dev], runtime: false}
    ]
  end

  def links do
    %{
      "GitHub" => "https://github.com/elixir-cldr/cldr_calendars",
      "Readme" => "https://github.com/elixir-cldr/cldr_calendars/blob/v#{@version}/README.md",
      "Changelog" =>
        "https://github.com/elixir-cldr/cldr_calendars/blob/v#{@version}/CHANGELOG.md"
    }
  end

  def docs do
    [
      source_ref: "v#{@version}",
      main: "readme",
      logo: "logo.png",
      extras: [
        "README.md",
        "LICENSE.md",
        "CHANGELOG.md"
      ],
      skip_undefined_reference_warnings_on: ["changelog"]
    ]
  end

  def aliases do
    []
  end

  defp elixirc_paths(:test), do: ["lib", "mix", "test"]
  defp elixirc_paths(:dev), do: ["lib", "mix", "bench"]
  defp elixirc_paths(_), do: ["lib"]
end<|MERGE_RESOLUTION|>--- conflicted
+++ resolved
@@ -1,11 +1,7 @@
 defmodule Cldr.Calendar.MixProject do
   use Mix.Project
 
-<<<<<<< HEAD
-  @version "1.2.0"
-=======
-  @version "1.3.0"
->>>>>>> d3679783
+  @version "1.4.0"
 
   def project do
     [
