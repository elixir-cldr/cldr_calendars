--- conflicted
+++ resolved
@@ -1,11 +1,7 @@
 defmodule Cldr.Calendar.MixProject do
   use Mix.Project
 
-<<<<<<< HEAD
-  @version "1.12.1"
-=======
-  @version "1.13.0-rc.1"
->>>>>>> 80432bab
+  @version "1.13.0"
 
   def project do
     [
@@ -67,13 +63,12 @@
 
   defp deps do
     [
-      {:ex_cldr, "~> 2.20 or ~> 2.20-rc"},
-      {:ex_cldr_numbers, "~> 2.17 or ~> 2.17-rc"},
-      {:ex_cldr_units, "~> 3.5 or ~> 3.5-rc", optional: true},
+      {:ex_cldr_numbers, "~> 2.17"},
+      {:ex_cldr_units, "~> 3.5", optional: true},
       {:tz, "~> 0.9", optional: true, only: [:dev, :test]},
       {:calendar_interval, "~> 0.2", optional: true},
       {:jason, "~> 1.0"},
-      {:ex_doc, "~> 0.21", only: [:release, :dev]},
+      {:ex_doc, "~> 0.21", optional: true, runtime: false},
       {:earmark, "~> 1.0"},
       {:benchee, "~> 1.0", optional: true, only: [:dev, :test]},
       {:dialyxir, "~> 1.0.0-rc", only: [:dev], runtime: false},
