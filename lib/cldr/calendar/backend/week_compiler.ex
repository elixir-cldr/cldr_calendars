--- conflicted
+++ resolved
@@ -277,15 +277,14 @@
       These functions support CalendarInterval
 
       """
-<<<<<<< HEAD
       def add(year, month, day, hour, minute, second, microsecond, :year, step) do
         {year, month, day} = plus(year, month, day, :years, step)
         {year, month, day, hour, minute, second, microsecond}
-=======
-      def add(naive_datetime, :quarter, step) do
-        %{year: year, month: month, day: day} = Cldr.Calendar.plus(naive_datetime, :quarters, step)
-        %NaiveDateTime{naive_datetime | year: year, month: month, day: day}
->>>>>>> d3679783
+      end
+
+      def add(year, month, day, hour, minute, second, microsecond, :quarter, step) do
+        {year, month, day} = plus(year, month, day, :quarters, step)
+        {year, month, day, hour, minute, second, microsecond}
       end
 
       def add(year, month, day, hour, minute, second, microsecond, :month, step) do
@@ -293,9 +292,9 @@
         {year, month, day, hour, minute, second, microsecond}
       end
 
-      def add(naive_datetime, :week, step) do
-        %{year: year, month: month, day: day} = Cldr.Calendar.plus(naive_datetime, :weeks, step)
-        %NaiveDateTime{naive_datetime | year: year, month: month, day: day}
+      def add(year, month, day, hour, minute, second, microsecond, :week, step) do
+        {year, month, day} = plus(year, month, day, :weeks, step)
+        {year, month, day, hour, minute, second, microsecond}
       end
 
       @doc """
